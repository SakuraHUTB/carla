// Copyright (c) 2017 Computer Vision Center (CVC) at the Universitat Autonoma
// de Barcelona (UAB).
//
// This work is licensed under the terms of the MIT license.
// For a copy, see <https://opensource.org/licenses/MIT>.

#include "carla/road/MapBuilder.h"
#include "carla/road/element/RoadInfoVisitor.h"
#include <iterator>

using namespace carla::road::element;

namespace carla {
namespace road {

  boost::optional<Map> MapBuilder::Build() {

    SetTotalRoadSegmentLength();

    CreatePointersBetweenRoadSegments();

    // _map_data is a memeber of MapBuilder so you must especify if
    // you want to keep it (will return copy -> Map(const Map &))
    // or move it (will return move -> Map(Map &&))
    return Map{std::move(_map_data)};
  }

<<<<<<< HEAD
  void MapBuilder::AddSignal(
      const uint32_t road_id,
      const uint32_t signal_id,
      const float s,
      const float t,
      const std::string name,
      const std::string dynamic,
      const std::string orientation,
      const float zOffset,
      const std::string country,
      const std::string type,
      const std::string subtype,
      const float value,
      const std::string unit,
      const float height,
      const float width,
      const std::string text,
      const float hOffset,
      const float pitch,
      const float roll) {

    _map_data.GetRoad(road_id)->getSignals().emplace(signal_id, signal::Signal(road_id, signal_id, s, t, name, dynamic,
        orientation, zOffset, country, type, subtype, value, unit, height, width,
        text, hOffset, pitch, roll));
  }

  void MapBuilder::AddValidityToLastAddedSignal(uint32_t road_id, uint32_t signal_id, int32_t from_lane, int32_t to_lane) {
    _map_data.GetRoad(road_id)->GetSignal(signal_id).AddValidity(general::Validity(signal_id, from_lane, to_lane));
  }

  // build road objects
  void MapBuilder::AddRoad(
      const uint32_t road_id,
      const std::string name,
      const double length,
      const int32_t junction_id,
      const int32_t predecessor,
      const int32_t successor) {

    // add it
    auto road = &(_map_data._roads.emplace(road_id, Road()).first->second);

    // set road data
    road->_map_data = &_map_data;
    road->_id = road_id;
    road->_name = name;
    road->_length = length;
    road->_junction_id = junction_id;
    (junction_id != -1) ? road->_is_junction = true : road->_is_junction = false;
    road->_nexts.push_back(successor);
    road->_prevs.push_back(predecessor);
  }

  void MapBuilder::AddRoadSection(
      const uint32_t road_id,
      geom::CubicPolynomial cubic) {

    // get the road
    Road *road = _map_data.GetRoad(road_id);
    if (road == nullptr) {
      log_warning("Road %d not found (Mapbuilder adding section)", road_id);
      return;
    }

    // add it
    LaneSection *sec = &(road->_lane_sections.emplace(cubic.GetS(), LaneSection()))->second;

    // set section data
    sec->_road = road;
    sec->_s = cubic.GetS();
    sec->_lane_offset = cubic;
  }


  void MapBuilder::AddRoadSectionLane(
      const uint32_t road_id,
      const uint32_t section_index,
      const int32_t lane_id,
      const std::string lane_type,
      const bool lane_level,
      const int32_t predecessor,
      const int32_t successor) {

    // get the road
    Road *road = _map_data.GetRoad(road_id);
    if (road == nullptr) {
      log_warning("Road %d not found (Mapbuilder adding lane)", road_id);
      return;
    }

    // get the section
    if (section_index >= road->_lane_sections.size()) {
      log_warning("LaneSection %d not found (Mapbuilder adding lane)", section_index);
      return;
    }
    auto it = road->_lane_sections.begin();
    std::advance(it, section_index);
    LaneSection *section = &(it->second);

    // add the lane
    auto *lane = &((section->_lanes.emplace(lane_id, Lane()).first)->second);

    // set lane data
    lane->_id = lane_id;
    lane->_lane_section = section;
    lane->_level = lane_level;
    lane->_type = lane_type;
    // we save id as pointers temporally, later will be processed in the right way
    lane->_next_lanes.emplace_back(reinterpret_cast<Lane *>(successor));
    lane->_prev_lanes.emplace_back(reinterpret_cast<Lane *>(predecessor));
=======
  void MapBuilder::AddJunction(const int32_t id, const std::string name) {
    _map_data.GetJunctions().emplace(id, Junction(id, name));
  }

  void MapBuilder::AddConnection(
      const int32_t junction_id,
      const int32_t connection_id,
      const int32_t incoming_road,
      const int32_t connecting_road) {
    _map_data.GetJunction(junction_id)->GetConnections().emplace(connection_id,
        Junction::Connection(connection_id, incoming_road, connecting_road));
  }

  void MapBuilder::AddLaneLink(
      const int32_t junction_id,
      const int32_t connection_id,
      const int32_t from,
      const int32_t to) {

    _map_data.GetJunction(junction_id)->GetConnection(connection_id)->AddLaneLink(from, to);
>>>>>>> cd1c29c4
  }

} // namespace road
} // namespace carla<|MERGE_RESOLUTION|>--- conflicted
+++ resolved
@@ -25,7 +25,6 @@
     return Map{std::move(_map_data)};
   }
 
-<<<<<<< HEAD
   void MapBuilder::AddSignal(
       const uint32_t road_id,
       const uint32_t signal_id,
@@ -136,7 +135,8 @@
     // we save id as pointers temporally, later will be processed in the right way
     lane->_next_lanes.emplace_back(reinterpret_cast<Lane *>(successor));
     lane->_prev_lanes.emplace_back(reinterpret_cast<Lane *>(predecessor));
-=======
+  }
+
   void MapBuilder::AddJunction(const int32_t id, const std::string name) {
     _map_data.GetJunctions().emplace(id, Junction(id, name));
   }
@@ -155,9 +155,7 @@
       const int32_t connection_id,
       const int32_t from,
       const int32_t to) {
-
     _map_data.GetJunction(junction_id)->GetConnection(connection_id)->AddLaneLink(from, to);
->>>>>>> cd1c29c4
   }
 
 } // namespace road
